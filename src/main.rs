#![feature(portable_simd)]

mod camera;
mod hit;
mod material;
mod ray;
mod util;
mod vec3;
mod bvh;

use std::fs::File;
use std::io::{self, BufWriter, Seek, Write};
use std::time::Instant;

use console::style;
use indicatif::{HumanBytes, ParallelProgressIterator, ProgressBar};
use rayon::iter::ParallelIterator;
use rayon::prelude::*;

use camera::*;
use hit::*;
use material::*;
use ray::*;
use util::*;
use vec3::*;
use bvh::*;

fn hit_list(hittables: &Vec<Hittable>, r: &Ray, t_min: f32, t_max: f32) -> Option<HitRecord> {
    let mut hit_rec = Option::None;
    let mut closest_so_far = t_max;

    for hittable in hittables {
        match hittable.hit(r, t_min, closest_so_far) {
            Some(rec) => {
                closest_so_far = rec.t;
                hit_rec = Option::Some(rec);
            },
            None => {},
        }
    }

    return hit_rec;
}

<<<<<<< HEAD
fn hittables_bounding_box<H: Hittable>(objects: &Vec<H>, time0: f32, time1: f32) -> Option<AABB> {
    if objects.len() < 1 {
        return None;
    }

    let mut ret_box: Option<AABB> = None;

    for object in objects {
        match object.bounding_box(time0, time1) {
            Some(tmp_box) => {
                match ret_box {
                    Some(existing_box) => {
                        ret_box = Some(AABB::surrounding_box(&existing_box, &tmp_box))
                    },
                    None => {
                        ret_box = Some(tmp_box);
                    }
                }
            }
            None => {
                return None
            },
        }
    }

    return ret_box;
}

fn ray_color<H: Hittable>(r: &Ray, hittables: &Vec<H>, depth: i32) -> Color {
=======
fn ray_color(r: &Ray, hittables: &Vec<Hittable>, depth: i32) -> Color {
>>>>>>> c6bcb65a
    if depth <= 0 {
        return Color::zero();
    }

    match hit_list(hittables, r, 0.001, INFINITY) {
        Some(rec) => {
            let m = rec.material;
            return match m.scatter(&r, &rec) {
                (Some(scattered_ray), attenuation) => {
                    attenuation * ray_color(&scattered_ray, hittables, depth - 1)
                }
                (None, _) => Color::zero(),
            }
        },
        None => {},
    };

    // Background gradient
    let unit_direction = Vec3::unit_vector(&r.dir);
    let t = 0.5 * (unit_direction.y() + 1.0);
    (1.0 - t) * Color::new(1.0, 1.0, 1.0) + (t * Color::new(0.5, 0.7, 1.0))
}

fn write_color(
    w: &mut BufWriter<&mut File>,
    color: Color,
    samples_per_pixel: i32,
) -> io::Result<()> {
    // sqrt: gamma correction is raise to the power of 1/gamma, and we're using gamma=2, so pow(1/2) -> sqrt
    let scale = 1.0 / samples_per_pixel as f32;
    let r = f32::sqrt(color.x() * scale);
    let b = f32::sqrt(color.y() * scale);
    let g = f32::sqrt(color.z() * scale);

    write!(
        w,
        "{} {} {}\n",
        (256.0 * clamp(r, 0.0, 0.999)) as u32,
        (256.0 * clamp(b, 0.0, 0.999)) as u32,
        (256.0 * clamp(g, 0.0, 0.999)) as u32
    )
}

fn main() -> io::Result<()> {
    println!("{} Setup...", style("[1/3]").bold().dim());
    // Image parameters
    let aspect_ratio = 3.0 / 2.0;
    let image_width = 500;
    let image_height = (image_width as f32 / aspect_ratio) as i32;
    let samples_per_pixel = 100;
    let max_depth = 50;

    // Camera
    let lookfrom = Point3::new(13.0, 2.0, 3.0);
    // let lookfrom = Point3::new(0.0, 0.0, 0.0);
    let lookat = Point3::new(0.0, 0.0, 0.0);
    let vup = Point3::new(0.0, 1.0, 0.0);
    let fov = 20.0;
    let dist_to_focus = 10.0;
    let aperture = 0.1;

    let camera = Camera::new(
        lookfrom, lookat, vup, fov, aspect_ratio, aperture, dist_to_focus, 0.0, 1.0
    );

    // Scene
    let mut world: Vec<Hittable> = vec![];
    world.push(Sphere {
        center: Point3::new(0.0, -1000.0, 0.0),
        radius: 1000.0,
        material: Lambertian {
            albedo: Color::new(0.5, 0.5, 0.5),
        }.into(),
    }.into());

    for a in -11..11 {
        for b in -11..11 {
            let choose_mat = random_f32();

            let center = Point3::new(
                a as f32 + 0.9 * random_f32(),
                0.2,
                b as f32 + 0.9 + random_f32(),
            );
            let radius = 0.2;

            if (center - Point3::new(4.0, 0.2, 0.0)).length() > 0.9 {
                if choose_mat < 0.8 {
                    // diffuse
                    let albedo = Color::random() * Color::random();
                    let material = Lambertian {
                        albedo,
                    };
                    let center1 = center + Vec3::new(0.0, random_f32_range(0.0, 0.5), 0.0);
                    world.push(MovingSphere {
                        center0: center,
                        center1,
                        time0: 0.0,
                        time1: 1.0,
                        radius,
                        material: material.into(),
                    }.into());
                } else if choose_mat < 0.95 {
                    // metal
                    let albedo = Color::random_range(0.5, 1.0);
                    let fuzz = random_f32_range(0.0, 0.5);
                    let material = Metal {
                        albedo,
                        fuzz,
                    };
                    world.push(Sphere {
                        center,
                        radius,
                        material: material.into(),
                    }.into());
                } else {
                    // glass
                    let material = Dialectric {
                        index_of_refraction: 1.5,
                    };
                    world.push(Sphere {
                        center,
                        radius,
                        material: material.into(),
                    }.into());
                }
            }
        }
    }

    world.push(Sphere {
        center: Point3::new(0.0, 1.0, 0.0),
        radius: 1.0,
        material: Dialectric {
            index_of_refraction: 1.5,
        }.into(),
    }.into());
    world.push(Sphere {
        center: Point3::new(-4.0, 1.0, 0.0),
        radius: 1.0,
        material: Lambertian {
            albedo: Color::new(0.4, 0.2, 0.1),
        }.into(),
    }.into());
    world.push(Sphere {
        center: Point3::new(4.0, 1.0, 0.0),
        radius: 1.0,
        material: Metal {
            albedo: Color::new(0.7, 0.6, 0.5),
            fuzz: 0.0,
        }.into(),
    }.into());

    // Render
    println!("{} Render...", style("[2/3]").bold().dim());
    let pb = ProgressBar::new(image_height as u64);
    let before_render = Instant::now();
    let range: Vec<i32> = (0..image_height).rev().collect();
    let rows: Vec<Vec<Vec3>> = range
        .into_par_iter() // Use Rayon to parallelize this iterator for basically no effort
        .progress_with(pb) // Show a progress bar of rows
        .map(|j| {
            // For each row..
            (0..image_width)
                .into_iter()
                .map(|i| {
                    // For each column..
                    // Run $samples_per_pixel rays through the pixel, at random positions within the pixel
                    (0..samples_per_pixel).fold(Color::new(0.0, 0.0, 0.0), |a, _| {
                        let u = (i as f32 + random_f32()) / (image_width as f32 - 1.0);
                        let v = (j as f32 + random_f32()) / (image_height as f32 - 1.0);

                        let r = camera.get_ray(u, v); // Get a vector representing the ray out of the camera.
                        a + ray_color(&r, &world, max_depth) // Determine the color of the ray reflected back at the camera
                    })
                })
                .collect()
        })
        .collect();

    let render_elapsed = before_render.elapsed();

    println!("{} Write to disk...", style("[3/3]").bold().dim());
    let before_write = Instant::now();
    let mut f = File::create("./image.ppm").unwrap();
    let mut writer = BufWriter::new(&mut f);

    write!(&mut writer, "P3\n{} {}\n255\n", image_width, image_height)?;
    for row in rows {
        for color in row {
            write_color(&mut writer, color, samples_per_pixel)?;
        }
    }
    writer.flush()?;
    let write_elapsed = before_write.elapsed();

    println!("Complete!");
    println!("Render time: {:?}", style(render_elapsed).bold());
    println!(
        "File write time: {} in {:?}",
        style(HumanBytes(writer.stream_position().unwrap())).bold(),
        style(write_elapsed).bold()
    );

    Ok(())
}<|MERGE_RESOLUTION|>--- conflicted
+++ resolved
@@ -42,8 +42,7 @@
     return hit_rec;
 }
 
-<<<<<<< HEAD
-fn hittables_bounding_box<H: Hittable>(objects: &Vec<H>, time0: f32, time1: f32) -> Option<AABB> {
+fn hittables_bounding_box(objects: &Vec<Hittable>, time0: f32, time1: f32) -> Option<AABB> {
     if objects.len() < 1 {
         return None;
     }
@@ -71,10 +70,7 @@
     return ret_box;
 }
 
-fn ray_color<H: Hittable>(r: &Ray, hittables: &Vec<H>, depth: i32) -> Color {
-=======
 fn ray_color(r: &Ray, hittables: &Vec<Hittable>, depth: i32) -> Color {
->>>>>>> c6bcb65a
     if depth <= 0 {
         return Color::zero();
     }
